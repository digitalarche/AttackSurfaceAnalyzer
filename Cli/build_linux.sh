#!/bin/bash

<<<<<<< HEAD
make
=======
RELEASE="Debug"
while [ "$1" != "" ]; do
    case "$1" in
        -r | --release )
           shift
           RELEASE="$1"
    esac
    shift
done

if [ "$RELEASE" == "Debug" ]; then
    dotnet build
elif [ "$RELEASE" == "Release" ]; then
    VERSION=$(nbgv get-version -v AssemblyInformationalVersion)
    dotnet publish -c "$RELEASE" -r linux-x64 --self-contained true && ../Tools/linux-x64.warp-packer --arch linux-x64 --input_dir bin/Release/netcoreapp2.2/linux-x64/publish/ --exec AttackSurfaceAnalyzerCli --output bin/AttackSurfaceAnalyzerCli-linux-$VERSION.bin
    chmod +x bin/AttackSurfaceAnalyzerCli-linux-$VERSION.bin
    echo "Build completed, result is located at bin/AttackSurfaceAnalyzerCli-linux-$VERSION.bin"
fi
>>>>>>> 8cd2d72d
<|MERGE_RESOLUTION|>--- conflicted
+++ resolved
@@ -1,24 +1,2 @@
 #!/bin/bash
-
-<<<<<<< HEAD
-make
-=======
-RELEASE="Debug"
-while [ "$1" != "" ]; do
-    case "$1" in
-        -r | --release )
-           shift
-           RELEASE="$1"
-    esac
-    shift
-done
-
-if [ "$RELEASE" == "Debug" ]; then
-    dotnet build
-elif [ "$RELEASE" == "Release" ]; then
-    VERSION=$(nbgv get-version -v AssemblyInformationalVersion)
-    dotnet publish -c "$RELEASE" -r linux-x64 --self-contained true && ../Tools/linux-x64.warp-packer --arch linux-x64 --input_dir bin/Release/netcoreapp2.2/linux-x64/publish/ --exec AttackSurfaceAnalyzerCli --output bin/AttackSurfaceAnalyzerCli-linux-$VERSION.bin
-    chmod +x bin/AttackSurfaceAnalyzerCli-linux-$VERSION.bin
-    echo "Build completed, result is located at bin/AttackSurfaceAnalyzerCli-linux-$VERSION.bin"
-fi
->>>>>>> 8cd2d72d
+make