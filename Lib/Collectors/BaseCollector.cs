﻿// Copyright (c) Microsoft Corporation. All rights reserved.
// Licensed under the MIT License.
using AttackSurfaceAnalyzer.Types;
using AttackSurfaceAnalyzer.Utils;
using Serilog;
using System;
using System.Collections.Generic;
using System.Diagnostics;
using System.Globalization;
using System.Threading;

namespace AttackSurfaceAnalyzer.Collectors
{
    /// <summary>
    /// Base class for all collectors.
    /// </summary>
    public abstract class BaseCollector : IPlatformRunnable
    {
        public string RunId { get; set; }

        private RUN_STATUS _running = RUN_STATUS.NOT_STARTED;

        private int _numCollected = 0;

        public void Execute()
        {
            if (!CanRunOnPlatform())
            {
                Log.Warning(string.Format(CultureInfo.InvariantCulture, Strings.Get("Err_PlatIncompat"), GetType().ToString()));
                return;
            }
            Start();

            DatabaseManager.BeginTransaction();

            var StopWatch = System.Diagnostics.Stopwatch.StartNew();

            ExecuteInternal();

            StopWatch.Stop();
            TimeSpan t = TimeSpan.FromMilliseconds(StopWatch.ElapsedMilliseconds);
            string answer = string.Format(CultureInfo.InvariantCulture, "{0:D2}h:{1:D2}m:{2:D2}s:{3:D3}ms",
                                    t.Hours,
                                    t.Minutes,
                                    t.Seconds,
                                    t.Milliseconds);
            Log.Debug(Strings.Get("Completed"), this.GetType().Name, answer);

            var prevFlush = DatabaseManager.WriteQueue.Count;
            var totFlush = prevFlush;

            var printInterval = 10;
            var currentInterval = 0;

            StopWatch = System.Diagnostics.Stopwatch.StartNew();

            while (DatabaseManager.HasElements())
            {
                Thread.Sleep(1000);

                if (currentInterval++ % printInterval == 0)
                {
                    var actualDuration = (currentInterval < printInterval) ? currentInterval : printInterval;
                    var sample = DatabaseManager.WriteQueue.Count;
                    var curRate = prevFlush - sample;
                    var totRate = (double)(totFlush - sample) / StopWatch.ElapsedMilliseconds;
                    try
                    {
<<<<<<< HEAD
                        t = (curRate > 0) ? TimeSpan.FromMilliseconds( (sample * (double)actualDuration * 1000) / totRate ) : TimeSpan.FromMilliseconds((sample * (double)actualDuration * 1000));
=======
                        t = (totRate > 0) ? TimeSpan.FromMilliseconds( sample / totRate ) : TimeSpan.FromMilliseconds(99999999);
>>>>>>> 18f76793
                        answer = string.Format(CultureInfo.InvariantCulture, "{0:D2}h:{1:D2}m:{2:D2}s:{3:D3}ms",
                                                t.Hours,
                                                t.Minutes,
                                                t.Seconds,
                                                t.Milliseconds);
                        Log.Debug("Flushing {0} results. ({1}/{4}s {2:0.00}/s overall {3} ETA)", DatabaseManager.WriteQueue.Count, curRate, totRate * 1000, answer, actualDuration);
                    }
                    catch (Exception e) when (
                        e is OverflowException)
                    {
                        Log.Debug($"Overflowed: {curRate} {totRate} {sample} {sample / totRate} {t} {answer}");
                        Log.Debug("Flushing {0} results. ({1}/s {2:0.00}/s)", DatabaseManager.WriteQueue.Count, curRate, totRate * 1000);
                    }
                    prevFlush = sample;
                }

            }

            StopWatch.Stop();
            t = TimeSpan.FromMilliseconds(StopWatch.ElapsedMilliseconds);
            answer = string.Format(CultureInfo.InvariantCulture, "{0:D2}h:{1:D2}m:{2:D2}s:{3:D3}ms",
                                    t.Hours,
                                    t.Minutes,
                                    t.Seconds,
                                    t.Milliseconds);
            Log.Debug("Completed flushing in {0}", answer);

            DatabaseManager.Commit();
            Stop();
        }
        public abstract bool CanRunOnPlatform();

        public abstract void ExecuteInternal();

        private Stopwatch watch;

        public RUN_STATUS IsRunning()
        {
            return _running;
        }

        public void Start()
        {
            _running = RUN_STATUS.RUNNING;
            watch = System.Diagnostics.Stopwatch.StartNew();

            Log.Information(Strings.Get("Starting"), this.GetType().Name);
        }

        public void Stop()
        {
            _running = RUN_STATUS.COMPLETED;
            watch.Stop();
            TimeSpan t = TimeSpan.FromMilliseconds(watch.ElapsedMilliseconds);
            string answer = string.Format(CultureInfo.InvariantCulture, "{0:D2}h:{1:D2}m:{2:D2}s:{3:D3}ms",
                                    t.Hours,
                                    t.Minutes,
                                    t.Seconds,
                                    t.Milliseconds);
            Log.Information(Strings.Get("Completed"), this.GetType().Name, answer);
            var EndEvent = new Dictionary<string, string>();
            EndEvent.Add("Scanner", this.GetType().Name);
            EndEvent.Add("Duration", watch.ElapsedMilliseconds.ToString(CultureInfo.InvariantCulture));
            EndEvent.Add("NumResults", _numCollected.ToString(CultureInfo.InvariantCulture));
            AsaTelemetry.TrackEvent("EndScanFunction", EndEvent);
        }

        public int NumCollected()
        {
            return _numCollected;
        }
    }
}<|MERGE_RESOLUTION|>--- conflicted
+++ resolved
@@ -66,11 +66,7 @@
                     var totRate = (double)(totFlush - sample) / StopWatch.ElapsedMilliseconds;
                     try
                     {
-<<<<<<< HEAD
-                        t = (curRate > 0) ? TimeSpan.FromMilliseconds( (sample * (double)actualDuration * 1000) / totRate ) : TimeSpan.FromMilliseconds((sample * (double)actualDuration * 1000));
-=======
                         t = (totRate > 0) ? TimeSpan.FromMilliseconds( sample / totRate ) : TimeSpan.FromMilliseconds(99999999);
->>>>>>> 18f76793
                         answer = string.Format(CultureInfo.InvariantCulture, "{0:D2}h:{1:D2}m:{2:D2}s:{3:D3}ms",
                                                 t.Hours,
                                                 t.Minutes,
