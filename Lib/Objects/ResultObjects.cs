--- conflicted
+++ resolved
@@ -46,8 +46,6 @@
         public string CompareRunId;
         public object Base;
         public object Compare;
-<<<<<<< HEAD
-=======
 
         public bool ShouldSerializeDiffs()
         {
@@ -59,7 +57,6 @@
             return (Rules.Count > 0);
         }
 
->>>>>>> 0caa401c
     }
 
     public class OutputFileMonitorResult
